use fjall::{Config, PartitionCreateOptions};
use std::{path::Path, sync::Arc};

const LIMIT: u64 = 16_000_000;

fn main() -> fjall::Result<()> {
    let path = Path::new(".fjall_data");

    let keyspace = Config::new(path)
        .temporary(true)
        .max_write_buffer_size(4_000_000)
        .open()?;

    let log = keyspace.open_partition("log", PartitionCreateOptions::default())?;
    log.set_compaction_strategy(Arc::new(fjall::compaction::Fifo::new(LIMIT, None)));

    for x in 0u64..2_500_000 {
        log.insert(x.to_be_bytes(), x.to_be_bytes())?;

        if x % 100_000 == 0 {
            let (min_key, _) = log.first_key_value()?.unwrap();
            let (max_key, _) = log.last_key_value()?.unwrap();

            let mut buf = [0; 8];
            buf.copy_from_slice(&min_key[0..8]);
            let min_key = u64::from_be_bytes(buf);

            buf.copy_from_slice(&max_key[0..8]);
            let max_key = u64::from_be_bytes(buf);

            let disk_space = log.disk_space();

            println!(
                "key range: [{min_key}, {max_key}] - disk space used: {}/{} MiB - # segments: {}",
                disk_space / 1_024 / 1_024,
<<<<<<< HEAD
                LIMIT / 1_024 / 1_024,
=======
>>>>>>> 85b19c24
                log.segment_count(),
            );

            assert!(disk_space <= LIMIT);
        }
    }

    Ok(())
}<|MERGE_RESOLUTION|>--- conflicted
+++ resolved
@@ -33,10 +33,7 @@
             println!(
                 "key range: [{min_key}, {max_key}] - disk space used: {}/{} MiB - # segments: {}",
                 disk_space / 1_024 / 1_024,
-<<<<<<< HEAD
                 LIMIT / 1_024 / 1_024,
-=======
->>>>>>> 85b19c24
                 log.segment_count(),
             );
 
