use crate::{journal::shard::RecoveryMode, path::absolute_path, Keyspace};
use lsm_tree::{descriptor_table::FileDescriptorTable, BlockCache};
use std::{
    path::{Path, PathBuf},
    sync::Arc,
};

/// Global keyspace configuration
#[derive(Clone)]
pub struct Config {
    /// Base path of database
    pub(crate) path: PathBuf,

    /// Block cache that will be shared between partitions
    pub(crate) block_cache: Arc<BlockCache>,

    /// Descriptor table that will be shared between partitions
    pub(crate) descriptor_table: Arc<FileDescriptorTable>,

    /// Max size of all journals in bytes
    pub(crate) max_journaling_size_in_bytes: u64, // TODO: should be configurable during runtime: AtomicU64

    /// Max size of all active memtables
    ///
    /// This can be used to cap the memory usage if there are
    /// many (possibly inactive) partitions.
    pub(crate) max_write_buffer_size_in_bytes: u64, // TODO: should be configurable during runtime: AtomicU64

    /// Amount of concurrent flush workers
    pub(crate) flush_workers_count: usize,

    /// Amount of compaction workers
    pub(crate) compaction_workers_count: usize,

    /// Fsync every N ms asynchronously
    pub(crate) fsync_ms: Option<u16>,

    pub(crate) journal_recovery_mode: RecoveryMode,
}

const DEFAULT_CPU_CORES: usize = 4;

fn get_open_file_limit() -> usize {
    #[cfg(not(any(target_os = "windows", target_os = "macos")))]
    return 900;

    #[cfg(target_os = "windows")]
    return 400;

    #[cfg(target_os = "macos")]
    return 150;
}

impl Default for Config {
    fn default() -> Self {
        let queried_cores = std::thread::available_parallelism().map(usize::from);

        // Reserve 1 CPU core if possible
        let cpus = (queried_cores.unwrap_or(DEFAULT_CPU_CORES) - 1)
            // Should never be 0
            .max(1);

        #[cfg(not(any(target_os = "windows", target_os = "macos")))]
        let max_open_files = 900;

        #[cfg(target_os = "windows")]
        let max_open_files = 400;

        #[cfg(target_os = "macos")]
        let max_open_files = 150;

        Self {
            path: absolute_path (".fjall_data"),
            block_cache: Arc::new(BlockCache::with_capacity_bytes(/* 16 MiB */ 16 * 1_024 * 1_024)),
<<<<<<< HEAD
            descriptor_table: Arc::new(FileDescriptorTable::new(max_open_files, 4)),
=======
            descriptor_table: Arc::new(FileDescriptorTable::new(get_open_file_limit(), 4)),
>>>>>>> 0568ee5d
            max_write_buffer_size_in_bytes: 64 * 1_024 * 1_024,
            max_journaling_size_in_bytes: /* 512 MiB */ 512 * 1_024 * 1_024,
            fsync_ms: Some(1_000),
            flush_workers_count: cpus,
            compaction_workers_count: cpus,
            journal_recovery_mode: RecoveryMode::default(),
        }
    }
}

impl Config {
    /// Creates a new configuration
    pub fn new<P: AsRef<Path>>(path: P) -> Self {
        Self {
            path: absolute_path(path),
            ..Default::default()
        }
    }

    /// Sets the amount of flush workers
    ///
    /// Default = # CPU cores
    #[must_use]
    pub fn flush_workers(mut self, n: usize) -> Self {
        self.flush_workers_count = n;
        self
    }

    /// Sets the amount of compaction workers
    ///
    /// Default = # CPU cores
    #[must_use]
    pub fn compaction_workers(mut self, n: usize) -> Self {
        self.compaction_workers_count = n;
        self
    }

    /// Sets the upper limit for open file descriptors.
    ///
    /// Default = 960
    ///
    /// # Panics
    ///
    /// Panics if n < 2.
    #[must_use]
    pub fn max_open_files(mut self, n: usize) -> Self {
        assert!(n >= 2);

        self.descriptor_table = Arc::new(FileDescriptorTable::new(n, 2));
        self
    }

    /// Sets the block cache.
    ///
    /// Defaults to a block cache with 16 MiB of capacity
    /// shared between all partitions inside this keyspace.
    #[must_use]
    pub fn block_cache(mut self, block_cache: Arc<BlockCache>) -> Self {
        self.block_cache = block_cache;
        self
    }

    /// Max size of all journals in bytes.
    ///
    /// Default = 512 MiB
    ///
    /// # Panics
    ///
    /// Panics if bytes < 24 MiB.
    ///
    /// This option should be at least 24 MiB, as one journal takes up at least 16 MiB, so
    /// anything less will immediately stall the system.
    ///
    /// Same as `max_total_wal_size` in `RocksDB`.
    #[must_use]
    pub fn max_journaling_size(mut self, bytes: u64) -> Self {
        assert!(bytes >= 24 * 1_024 * 1_024);

        self.max_journaling_size_in_bytes = bytes;
        self
    }

    /// Max size of all memtables in bytes.
    ///
    /// Similar to `db_write_buffer_size` in `RocksDB`.
    ///
    /// Default = 64 MiB
    ///
    /// # Panics
    ///
    /// Panics if bytes < 1 MiB.
    #[must_use]
    pub fn max_write_buffer_size(mut self, bytes: u64) -> Self {
        assert!(bytes >= 1_024 * 1_024);

        self.max_write_buffer_size_in_bytes = bytes;
        self
    }

    /// If Some, starts an fsync thread that asynchronously
    /// persists data.
    ///
    /// Default = 1 second
    ///
    /// # Panics
    ///
    /// Panics if ms is 0
    #[must_use]
    pub fn fsync_ms(mut self, ms: Option<u16>) -> Self {
        if let Some(ms) = ms {
            assert!(ms > 0);
        }

        self.fsync_ms = ms;
        self
    }

    /// Opens a keyspace using the config.
    ///
    /// # Errors
    ///
    /// Will return `Err` if an IO error occurs.
    pub fn open(self) -> crate::Result<Keyspace> {
        Keyspace::open(self)
    }

    /// Opens a transactional keyspace using the config.
    ///
    /// # Errors
    ///
    /// Will return `Err` if an IO error occurs.
    #[cfg(feature = "single_writer_tx")]
    pub fn open_transactional(self) -> crate::Result<crate::TxKeyspace> {
        crate::TxKeyspace::open(self)
    }
}<|MERGE_RESOLUTION|>--- conflicted
+++ resolved
@@ -72,11 +72,7 @@
         Self {
             path: absolute_path (".fjall_data"),
             block_cache: Arc::new(BlockCache::with_capacity_bytes(/* 16 MiB */ 16 * 1_024 * 1_024)),
-<<<<<<< HEAD
-            descriptor_table: Arc::new(FileDescriptorTable::new(max_open_files, 4)),
-=======
             descriptor_table: Arc::new(FileDescriptorTable::new(get_open_file_limit(), 4)),
->>>>>>> 0568ee5d
             max_write_buffer_size_in_bytes: 64 * 1_024 * 1_024,
             max_journaling_size_in_bytes: /* 512 MiB */ 512 * 1_024 * 1_024,
             fsync_ms: Some(1_000),
