--- conflicted
+++ resolved
@@ -3,11 +3,7 @@
     snapshot_nonce::SnapshotNonce,
     Batch, HashMap, Keyspace, TxPartitionHandle,
 };
-<<<<<<< HEAD
 use lsm_tree::{AbstractTree, InternalValue, KvPair, MemTable, SeqNo, UserKey, UserValue};
-=======
-use lsm_tree::{KvPair, MemTable, SeqNo, UserValue, Value};
->>>>>>> 7716ce8c
 use std::{
     ops::RangeBounds,
     sync::{Arc, MutexGuard},
@@ -449,11 +445,7 @@
     pub fn iter<'b>(
         &'b self,
         partition: &'b TxPartitionHandle,
-<<<<<<< HEAD
-    ) -> impl DoubleEndedIterator<Item = crate::Result<KvPair>> {
-=======
     ) -> impl DoubleEndedIterator<Item = crate::Result<KvPair>> + 'static {
->>>>>>> 7716ce8c
         partition
             .inner
             .tree
@@ -522,11 +514,7 @@
         &'b self,
         partition: &'b TxPartitionHandle,
         range: R,
-<<<<<<< HEAD
-    ) -> impl DoubleEndedIterator<Item = crate::Result<KvPair>> {
-=======
     ) -> impl DoubleEndedIterator<Item = crate::Result<KvPair>> + 'static {
->>>>>>> 7716ce8c
         partition
             .inner
             .tree
@@ -566,11 +554,7 @@
         &'b self,
         partition: &'b TxPartitionHandle,
         prefix: K,
-<<<<<<< HEAD
-    ) -> impl DoubleEndedIterator<Item = crate::Result<KvPair>> {
-=======
     ) -> impl DoubleEndedIterator<Item = crate::Result<KvPair>> + 'static {
->>>>>>> 7716ce8c
         partition
             .inner
             .tree
