--- conflicted
+++ resolved
@@ -1,10 +1,6 @@
 pub(crate) mod manager;
 pub(crate) mod worker;
 
-<<<<<<< HEAD
-pub use lsm_tree::compaction::{CompactionStrategy as Strategy, Fifo, Leveled, SizeTiered};
-=======
 pub use lsm_tree::compaction::{
     CompactionStrategy as Strategy, Fifo, Leveled, Levelled, SizeTiered,
-};
->>>>>>> 0568ee5d
+};