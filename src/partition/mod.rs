--- conflicted
+++ resolved
@@ -860,27 +860,19 @@
     /// # Errors
     ///
     /// Will return `Err` if an IO error occurs.
-<<<<<<< HEAD
-    pub fn insert<K: AsRef<[u8]>, V: AsRef<[u8]>>(&self, key: K, value: V) -> crate::Result<()> {
-        use std::sync::atomic::Ordering;
-=======
-    pub fn insert<K: Into<UserKey>, V: Into<UserValue>>(
+    pub fn insert<K: Into<UserKey>, V: Into<UserKey>>(
         &self,
         key: K,
         value: V,
     ) -> crate::Result<()> {
-        if self.is_deleted.load(std::sync::atomic::Ordering::Relaxed) {
-            return Err(crate::Error::PartitionDeleted);
-        }
->>>>>>> 10804c32
+        use std::sync::atomic::Ordering;
 
         if self.is_deleted.load(Ordering::Relaxed) {
             return Err(crate::Error::PartitionDeleted);
         }
 
-<<<<<<< HEAD
-        let key = key.as_ref();
-        let value = value.as_ref();
+        let key = key.into();
+        let value = value.into();
 
         let mut journal_writer = self.journal.get_writer();
 
@@ -891,16 +883,7 @@
             return Err(crate::Error::Poisoned);
         }
 
-        journal_writer.write_raw(&self.name, key, value, lsm_tree::ValueType::Value, seqno)?;
-=======
-        let key: UserKey = key.into();
-        let value: UserValue = value.into();
-        let seqno = self.seqno.next();
-
-        let mut journal_writer = self.journal.get_writer();
-
         journal_writer.write_raw(&self.name, &key, &value, lsm_tree::ValueType::Value, seqno)?;
->>>>>>> 10804c32
 
         if !self.config.manual_journal_persist {
             journal_writer
@@ -956,22 +939,14 @@
     /// # Errors
     ///
     /// Will return `Err` if an IO error occurs.
-<<<<<<< HEAD
-    pub fn remove<K: AsRef<[u8]>>(&self, key: K) -> crate::Result<()> {
+    pub fn remove<K: Into<UserKey>>(&self, key: K) -> crate::Result<()> {
         use std::sync::atomic::Ordering;
-=======
-    pub fn remove<K: Into<UserKey>>(&self, key: K) -> crate::Result<()> {
-        if self.is_deleted.load(std::sync::atomic::Ordering::Relaxed) {
-            return Err(crate::Error::PartitionDeleted);
-        }
->>>>>>> 10804c32
 
         if self.is_deleted.load(Ordering::Relaxed) {
             return Err(crate::Error::PartitionDeleted);
         }
 
-<<<<<<< HEAD
-        let key = key.as_ref();
+        let key = key.into();
 
         let mut journal_writer = self.journal.get_writer();
 
@@ -982,15 +957,7 @@
             return Err(crate::Error::Poisoned);
         }
 
-        journal_writer.write_raw(&self.name, key, &[], lsm_tree::ValueType::Tombstone, seqno)?;
-=======
-        let key: UserKey = key.into();
-        let seqno = self.seqno.next();
-
-        let mut journal_writer = self.journal.get_writer();
-
         journal_writer.write_raw(&self.name, &key, &[], lsm_tree::ValueType::Tombstone, seqno)?;
->>>>>>> 10804c32
 
         if !self.config.manual_journal_persist {
             journal_writer
