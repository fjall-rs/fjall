// Copyright (c) 2024-present, fjall-rs
// This source code is licensed under both the Apache 2.0 and MIT License
// (found in the LICENSE-* files in the repository)

pub mod name;
pub mod options;
mod write_delay;

use crate::{
    batch::PartitionKey,
    compaction::manager::CompactionManager,
    config::Config as KeyspaceConfig,
    file::{LSM_MANIFEST_FILE, PARTITIONS_FOLDER, PARTITION_CONFIG_FILE, PARTITION_DELETED_MARKER},
    flush::manager::{FlushManager, Task as FlushTask},
    gc::GarbageCollection,
    journal::{
        manager::{EvictionWatermark, JournalManager},
        Journal,
    },
    keyspace::Partitions,
    snapshot_nonce::SnapshotNonce,
    snapshot_tracker::SnapshotTracker,
    stats::Stats,
    write_buffer_manager::WriteBufferManager,
    Error, Keyspace,
};
use lsm_tree::{
    gc::Report as GcReport, AbstractTree, AnyTree, KvPair, SequenceNumberCounter, UserKey,
    UserValue,
};
use options::CreateOptions;
use std::{
    fs::File,
    ops::RangeBounds,
    path::Path,
    sync::{
        atomic::{AtomicBool, AtomicUsize},
        Arc, RwLock,
    },
    time::{Duration, Instant},
};
use std_semaphore::Semaphore;
use write_delay::get_write_delay;

#[allow(clippy::module_name_repetitions)]
pub struct PartitionHandleInner {
    // Internal
    //
    /// Partition name
    pub name: PartitionKey,

    // Partition configuration
    #[doc(hidden)]
    pub config: CreateOptions,

    /// If `true`, the partition is marked as deleted
    pub(crate) is_deleted: AtomicBool,

    /// If `true`, fsync failed during persisting, see `Error::Poisoned`
    pub(crate) is_poisoned: Arc<AtomicBool>,

    /// LSM-tree wrapper
    #[doc(hidden)]
    pub tree: AnyTree,

    // Keyspace stuff
    //
    /// Config of keyspace
    pub(crate) keyspace_config: KeyspaceConfig,

    /// Flush manager of keyspace
    pub(crate) flush_manager: Arc<RwLock<FlushManager>>,

    /// Journal manager of keyspace
    pub(crate) journal_manager: Arc<RwLock<JournalManager>>,

    /// Compaction manager of keyspace
    pub(crate) compaction_manager: CompactionManager,

    /// Write buffer manager of keyspace
    pub(crate) write_buffer_manager: WriteBufferManager,

    // TODO: notifying flush worker should probably become a method in FlushManager
    /// Flush semaphore of keyspace
    pub(crate) flush_semaphore: Arc<Semaphore>,

    /// Journal of keyspace
    pub(crate) journal: Arc<Journal>,

    /// Partition map of keyspace
    pub(crate) partitions: Arc<RwLock<Partitions>>,

    /// Sequence number generator of keyspace
    #[doc(hidden)]
    pub seqno: SequenceNumberCounter,

    /// Visible sequence number of keyspace
    #[doc(hidden)]
    pub visible_seqno: SequenceNumberCounter,

    /// Snapshot tracker
    pub(crate) snapshot_tracker: SnapshotTracker,

    pub(crate) stats: Arc<Stats>,

    /// Number of completed memtable flushes in this partition
    pub(crate) flushes_completed: AtomicUsize,
}

impl Drop for PartitionHandleInner {
    fn drop(&mut self) {
        log::trace!("Dropping partition inner: {:?}", self.name);

        if self.is_deleted.load(std::sync::atomic::Ordering::Acquire) {
            let path = &self.tree.tree_config().path;

            // IMPORTANT: First, delete the manifest,
            // once that is deleted, the partition is treated as uninitialized
            // even if the .deleted marker is removed
            //
            // This is important, because if somehow `remove_dir_all` ends up
            // deleting the `.deleted` marker first, we would end up resurrecting
            // the partition
            let manifest_file = path.join(LSM_MANIFEST_FILE);

            // TODO: use https://github.com/rust-lang/rust/issues/31436 if stable
            #[allow(clippy::collapsible_else_if)]
            match manifest_file.try_exists() {
                Ok(exists) => {
                    if exists {
                        if let Err(e) = std::fs::remove_file(manifest_file) {
                            log::error!("Failed to cleanup partition manifest at {path:?}: {e}");
                        } else {
                            if let Err(e) = std::fs::remove_dir_all(path) {
                                log::error!(
                                    "Failed to cleanup deleted partition's folder at {path:?}: {e}"
                                );
                            }
                        }
                    }
                }
                Err(e) => {
                    log::error!("Failed to cleanup partition manifest at {path:?}: {e}");
                }
            }
        }

        #[cfg(feature = "__internal_whitebox")]
        crate::drop::decrement_drop_counter();
    }
}

/// Access to a keyspace partition
///
/// Each partition is backed by an LSM-tree to provide a
/// disk-backed search tree, and can be configured individually.
///
/// A partition generally only takes a little bit of memory and disk space,
/// but does not spawn its own background threads.
#[derive(Clone)]
#[allow(clippy::module_name_repetitions)]
#[doc(alias = "column family")]
#[doc(alias = "locality group")]
#[doc(alias = "table")]
pub struct PartitionHandle(pub(crate) Arc<PartitionHandleInner>);

impl std::ops::Deref for PartitionHandle {
    type Target = PartitionHandleInner;

    fn deref(&self) -> &Self::Target {
        &self.0
    }
}

impl PartialEq for PartitionHandle {
    fn eq(&self, other: &Self) -> bool {
        self.name == other.name
    }
}

impl Eq for PartitionHandle {}

impl std::hash::Hash for PartitionHandle {
    fn hash<H: std::hash::Hasher>(&self, state: &mut H) {
        state.write(self.name.as_bytes());
    }
}

impl GarbageCollection for PartitionHandle {
    fn gc_scan(&self) -> crate::Result<GcReport> {
        let _nonce = SnapshotNonce::new(self.seqno.get(), self.snapshot_tracker.clone());
        crate::gc::GarbageCollector::scan(self)
    }

    fn gc_with_space_amp_target(&self, factor: f32) -> crate::Result<u64> {
        let start = Instant::now();

        let result = crate::gc::GarbageCollector::with_space_amp_target(self, factor);

        #[allow(clippy::cast_possible_truncation)]
        self.stats.time_gc.fetch_add(
            start.elapsed().as_micros() as u64,
            std::sync::atomic::Ordering::Relaxed,
        );

        result
    }

    fn gc_with_staleness_threshold(&self, threshold: f32) -> crate::Result<u64> {
        let start = Instant::now();

        let result = crate::gc::GarbageCollector::with_staleness_threshold(self, threshold);

        #[allow(clippy::cast_possible_truncation)]
        self.stats.time_gc.fetch_add(
            start.elapsed().as_micros() as u64,
            std::sync::atomic::Ordering::Relaxed,
        );

        result
    }

    fn gc_drop_stale_segments(&self) -> crate::Result<u64> {
        crate::gc::GarbageCollector::drop_stale_segments(self)
    }
}

impl PartitionHandle {
    /// Ingests a sorted stream of key-value pairs into the partition.
    ///
    /// Can only be called on a new fresh, empty partition.
    ///
    /// # Errors
    ///
    /// Will return `Err` if an IO error occurs.
    ///
    /// # Panics
    ///
    /// Panics if the partition is **not** initially empty.
    ///
    /// Will panic if the input iterator is not sorted in ascending order.
    pub fn ingest<K: Into<UserKey>, V: Into<UserValue>>(
        &self,
        iter: impl Iterator<Item = (K, V)>,
    ) -> crate::Result<()> {
        self.tree
            .ingest(iter.map(|(k, v)| (k.into(), v.into())))
            .map_err(Into::into)
    }

    pub(crate) fn from_keyspace(
        keyspace: &Keyspace,
        tree: AnyTree,
        name: PartitionKey,
        config: CreateOptions,
    ) -> Self {
        Self(Arc::new(PartitionHandleInner {
            name,
            tree,
            partitions: keyspace.partitions.clone(),
            keyspace_config: keyspace.config.clone(),
            flush_manager: keyspace.flush_manager.clone(),
            flush_semaphore: keyspace.flush_semaphore.clone(),
            flushes_completed: AtomicUsize::new(0),
            journal_manager: keyspace.journal_manager.clone(),
            journal: keyspace.journal.clone(),
            compaction_manager: keyspace.compaction_manager.clone(),
            seqno: keyspace.seqno.clone(),
            visible_seqno: keyspace.visible_seqno.clone(),
            write_buffer_manager: keyspace.write_buffer_manager.clone(),
            is_deleted: AtomicBool::default(),
            is_poisoned: keyspace.is_poisoned.clone(),
            snapshot_tracker: keyspace.snapshot_tracker.clone(),
            config,
            stats: keyspace.stats.clone(),
        }))
    }

    /// Creates a new partition.
    pub(crate) fn create_new(
        keyspace: &Keyspace,
        name: PartitionKey,
        config: CreateOptions,
    ) -> crate::Result<Self> {
        use lsm_tree::coding::Encode;

        log::debug!("Creating partition {name:?}");

        let base_folder = keyspace.config.path.join(PARTITIONS_FOLDER).join(&*name);

        if base_folder.join(PARTITION_DELETED_MARKER).try_exists()? {
            log::error!("Failed to open partition, partition is deleted.");
            return Err(Error::PartitionDeleted);
        }

        std::fs::create_dir_all(&base_folder)?;

        // Write config
        let mut file = File::create(base_folder.join(PARTITION_CONFIG_FILE))?;
        config.encode_into(&mut file)?;
        file.sync_all()?;

        let mut base_config = lsm_tree::Config::new(base_folder)
            .descriptor_table(keyspace.config.descriptor_table.clone())
            .use_cache(keyspace.config.cache.clone())
            .data_block_size(config.data_block_size)
            .index_block_size(config.index_block_size)
            .level_count(config.level_count)
            .compression(config.compression)
            .bloom_bits_per_key(config.bloom_bits_per_key);

        if let Some(kv_opts) = &config.kv_separation {
            base_config = base_config
                .blob_compression(kv_opts.compression)
                .blob_file_separation_threshold(kv_opts.separation_threshold)
                .blob_file_target_size(kv_opts.file_target_size);
        }

        let tree = match config.tree_type {
            lsm_tree::TreeType::Standard => AnyTree::Standard(base_config.open()?),
            lsm_tree::TreeType::Blob => AnyTree::Blob(base_config.open_as_blob_tree()?),
        };

        Ok(Self(Arc::new(PartitionHandleInner {
            name,
            config,
            partitions: keyspace.partitions.clone(),
            keyspace_config: keyspace.config.clone(),
            flush_manager: keyspace.flush_manager.clone(),
            flush_semaphore: keyspace.flush_semaphore.clone(),
            flushes_completed: AtomicUsize::new(0),
            journal_manager: keyspace.journal_manager.clone(),
            journal: keyspace.journal.clone(),
            compaction_manager: keyspace.compaction_manager.clone(),
            seqno: keyspace.seqno.clone(),
            visible_seqno: keyspace.visible_seqno.clone(),
            tree,
            write_buffer_manager: keyspace.write_buffer_manager.clone(),
            is_deleted: AtomicBool::default(),
            is_poisoned: keyspace.is_poisoned.clone(),
            snapshot_tracker: keyspace.snapshot_tracker.clone(),
            stats: keyspace.stats.clone(),
        })))
    }

    /// Returns the underlying LSM-tree's path.
    #[must_use]
    pub fn path(&self) -> &Path {
        self.tree.tree_config().path.as_path()
    }

    /// Returns the disk space usage of this partition.
    ///
    /// # Examples
    ///
    /// ```
    /// # use fjall::{Config, Keyspace, PartitionCreateOptions};
    /// #
    /// # let folder = tempfile::tempdir()?;
    /// # let keyspace = Config::new(folder).open()?;
    /// # let partition = keyspace.open_partition("default", PartitionCreateOptions::default())?;
    /// assert_eq!(0, partition.disk_space());
    /// #
    /// # Ok::<(), fjall::Error>(())
    /// ```
    #[must_use]
    pub fn disk_space(&self) -> u64 {
        self.tree.disk_space()
    }

    /// Returns an iterator that scans through the entire partition.
    ///
    /// Avoid using this function, or limit it as otherwise it may scan a lot of items.
    ///
    /// # Examples
    ///
    /// ```
    /// # use fjall::{Config, Keyspace, PartitionCreateOptions};
    /// #
    /// # let folder = tempfile::tempdir()?;
    /// # let keyspace = Config::new(folder).open()?;
    /// # let partition = keyspace.open_partition("default", PartitionCreateOptions::default())?;
    /// partition.insert("a", "abc")?;
    /// partition.insert("f", "abc")?;
    /// partition.insert("g", "abc")?;
    /// assert_eq!(3, partition.iter().count());
    /// #
    /// # Ok::<(), fjall::Error>(())
    /// ```
    #[must_use]
    pub fn iter(&self) -> impl DoubleEndedIterator<Item = crate::Result<KvPair>> + 'static {
        self.tree
            .iter(None, None)
            .map(|item| item.map_err(Into::into))
    }

    /// Returns an iterator that scans through the entire partition, returning only keys.
    ///
    /// Avoid using this function, or limit it as otherwise it may scan a lot of items.
    #[must_use]
    pub fn keys(&self) -> impl DoubleEndedIterator<Item = crate::Result<UserKey>> + 'static {
        self.tree
            .keys(None, None)
            .map(|item| item.map_err(Into::into))
    }

    /// Returns an iterator that scans through the entire partition, returning only values.
    ///
    /// Avoid using this function, or limit it as otherwise it may scan a lot of items.
    #[must_use]
    pub fn values(&self) -> impl DoubleEndedIterator<Item = crate::Result<UserValue>> + 'static {
        self.tree
            .values(None, None)
            .map(|item| item.map_err(Into::into))
    }

    /// Returns an iterator over a range of items.
    ///
    /// Avoid using full or unbounded ranges as they may scan a lot of items (unless limited).
    ///
    /// # Examples
    ///
    /// ```
    /// # use fjall::{Config, Keyspace, PartitionCreateOptions};
    /// #
    /// # let folder = tempfile::tempdir()?;
    /// # let keyspace = Config::new(folder).open()?;
    /// # let partition = keyspace.open_partition("default", PartitionCreateOptions::default())?;
    /// partition.insert("a", "abc")?;
    /// partition.insert("f", "abc")?;
    /// partition.insert("g", "abc")?;
    /// assert_eq!(2, partition.range("a"..="f").count());
    /// #
    /// # Ok::<(), fjall::Error>(())
    /// ```
    pub fn range<'a, K: AsRef<[u8]> + 'a, R: RangeBounds<K> + 'a>(
        &'a self,
        range: R,
    ) -> impl DoubleEndedIterator<Item = crate::Result<KvPair>> + 'static {
        self.tree
            .range(range, None, None)
            .map(|item| item.map_err(Into::into))
    }

    /// Returns an iterator over a prefixed set of items.
    ///
    /// Avoid using an empty prefix as it may scan a lot of items (unless limited).
    ///
    /// # Examples
    ///
    /// ```
    /// # use fjall::{Config, Keyspace, PartitionCreateOptions};
    /// #
    /// # let folder = tempfile::tempdir()?;
    /// # let keyspace = Config::new(folder).open()?;
    /// # let partition = keyspace.open_partition("default", PartitionCreateOptions::default())?;
    /// partition.insert("a", "abc")?;
    /// partition.insert("ab", "abc")?;
    /// partition.insert("abc", "abc")?;
    /// assert_eq!(2, partition.prefix("ab").count());
    /// #
    /// # Ok::<(), fjall::Error>(())
    /// ```
    pub fn prefix<'a, K: AsRef<[u8]> + 'a>(
        &'a self,
        prefix: K,
    ) -> impl DoubleEndedIterator<Item = crate::Result<KvPair>> + 'static {
        self.tree
            .prefix(prefix, None, None)
            .map(|item| item.map_err(Into::into))
    }

    /// Approximates the amount of items in the partition.
    ///
    /// For update- or delete-heavy workloads, this value will
    /// diverge from the real value, but is a O(1) operation.
    ///
    /// For insert-only workloads (e.g. logs, time series)
    /// this value is reliable.
    ///
    /// # Examples
    ///
    /// ```
    /// # use fjall::{Config, Keyspace, PartitionCreateOptions};
    /// #
    /// # let folder = tempfile::tempdir()?;
    /// # let keyspace = Config::new(folder).open()?;
    /// # let partition = keyspace.open_partition("default", PartitionCreateOptions::default())?;
    /// assert_eq!(partition.approximate_len(), 0);
    ///
    /// partition.insert("1", "abc")?;
    /// assert_eq!(partition.approximate_len(), 1);
    ///
    /// partition.remove("1")?;
    /// // Oops! approximate_len will not be reliable here
    /// assert_eq!(partition.approximate_len(), 2);
    /// #
    /// # Ok::<(), fjall::Error>(())
    /// ```
    #[must_use]
    pub fn approximate_len(&self) -> usize {
        self.tree.approximate_len()
    }

    /// Scans the entire partition, returning the amount of items.
    ///
    /// ###### Caution
    ///
    /// This operation scans the entire partition: O(n) complexity!
    ///
    /// Never, under any circumstances, use .`len()` == 0 to check
    /// if the partition is empty, use [`PartitionHandle::is_empty`] instead.
    ///
    /// If you want an estimate, use [`PartitionHandle::approximate_len`] instead.
    ///
    /// # Examples
    ///
    /// ```
    /// # use fjall::{Config, Keyspace, PartitionCreateOptions};
    /// #
    /// # let folder = tempfile::tempdir()?;
    /// # let keyspace = Config::new(folder).open()?;
    /// # let partition = keyspace.open_partition("default", PartitionCreateOptions::default())?;
    /// assert_eq!(partition.len()?, 0);
    ///
    /// partition.insert("1", "abc")?;
    /// partition.insert("3", "abc")?;
    /// partition.insert("5", "abc")?;
    /// assert_eq!(partition.len()?, 3);
    /// #
    /// # Ok::<(), fjall::Error>(())
    /// ```
    ///
    /// # Errors
    ///
    /// Will return `Err` if an IO error occurs.
    pub fn len(&self) -> crate::Result<usize> {
        let mut count = 0;

        for kv in self.iter() {
            let _ = kv?;
            count += 1;
        }

        Ok(count)
    }

    /// Returns `true` if the partition is empty.
    ///
    /// This operation has O(1) complexity.
    ///
    /// # Examples
    ///
    /// ```
    /// # use fjall::{Config, Keyspace, PartitionCreateOptions};
    /// #
    /// # let folder = tempfile::tempdir()?;
    /// # let keyspace = Config::new(folder).open()?;
    /// # let partition = keyspace.open_partition("default", PartitionCreateOptions::default())?;
    /// assert!(partition.is_empty()?);
    ///
    /// partition.insert("a", "abc")?;
    /// assert!(!partition.is_empty()?);
    /// #
    /// # Ok::<(), fjall::Error>(())
    /// ```
    ///
    /// # Errors
    ///
    /// Will return `Err` if an IO error occurs.
    pub fn is_empty(&self) -> crate::Result<bool> {
        self.first_key_value().map(|x| x.is_none())
    }

    /// Returns `true` if the partition contains the specified key.
    ///
    /// # Examples
    ///
    /// ```
    /// # use fjall::{Config, Keyspace, PartitionCreateOptions};
    /// #
    /// # let folder = tempfile::tempdir()?;
    /// # let keyspace = Config::new(folder).open()?;
    /// # let partition = keyspace.open_partition("default", PartitionCreateOptions::default())?;
    /// assert!(!partition.contains_key("a")?);
    ///
    /// partition.insert("a", "abc")?;
    /// assert!(partition.contains_key("a")?);
    /// #
    /// # Ok::<(), fjall::Error>(())
    /// ```
    ///
    /// # Errors
    ///
    /// Will return `Err` if an IO error occurs.
    pub fn contains_key<K: AsRef<[u8]>>(&self, key: K) -> crate::Result<bool> {
        self.tree.contains_key(key, None).map_err(Into::into)
    }

    /// Retrieves an item from the partition.
    ///
    /// # Examples
    ///
    /// ```
    /// # use fjall::{Config, Keyspace, PartitionCreateOptions};
    /// #
    /// # let folder = tempfile::tempdir()?;
    /// # let keyspace = Config::new(folder).open()?;
    /// # let partition = keyspace.open_partition("default", PartitionCreateOptions::default())?;
    /// partition.insert("a", "my_value")?;
    ///
    /// let item = partition.get("a")?;
    /// assert_eq!(Some("my_value".as_bytes().into()), item);
    /// #
    /// # Ok::<(), fjall::Error>(())
    /// ```
    ///
    /// # Errors
    ///
    /// Will return `Err` if an IO error occurs.
    pub fn get<K: AsRef<[u8]>>(&self, key: K) -> crate::Result<Option<lsm_tree::UserValue>> {
        Ok(self.tree.get(key, None)?)
    }

    /// Retrieves the size of an item from the partition.
    ///
    /// # Examples
    ///
    /// ```
    /// # use fjall::{Config, Keyspace, PartitionCreateOptions};
    /// #
    /// # let folder = tempfile::tempdir()?;
    /// # let keyspace = Config::new(folder).open()?;
    /// # let partition = keyspace.open_partition("default", PartitionCreateOptions::default())?;
    /// partition.insert("a", "my_value")?;
    ///
    /// let len = partition.size_of("a")?.unwrap_or_default();
    /// assert_eq!("my_value".len() as u32, len);
    /// #
    /// # Ok::<(), fjall::Error>(())
    /// ```
    ///
    /// # Errors
    ///
    /// Will return `Err` if an IO error occurs.
    pub fn size_of<K: AsRef<[u8]>>(&self, key: K) -> crate::Result<Option<u32>> {
        Ok(self.tree.size_of(key, None)?)
    }

    /// Returns the first key-value pair in the partition.
    /// The key in this pair is the minimum key in the partition.
    ///
    /// # Examples
    ///
    /// ```
    /// # use fjall::{Config, Keyspace, PartitionCreateOptions};
    /// #
    /// # let folder = tempfile::tempdir()?;
    /// # let keyspace = Config::new(folder).open()?;
    /// # let partition = keyspace.open_partition("default", PartitionCreateOptions::default())?;
    /// partition.insert("1", "abc")?;
    /// partition.insert("3", "abc")?;
    /// partition.insert("5", "abc")?;
    ///
    /// let (key, _) = partition.first_key_value()?.expect("item should exist");
    /// assert_eq!(&*key, "1".as_bytes());
    /// #
    /// # Ok::<(), fjall::Error>(())
    /// ```
    ///
    /// # Errors
    ///
    /// Will return `Err` if an IO error occurs.
    pub fn first_key_value(&self) -> crate::Result<Option<KvPair>> {
        Ok(self.tree.first_key_value(None, None)?)
    }

    /// Returns the last key-value pair in the partition.
    /// The key in this pair is the maximum key in the partition.
    ///
    /// # Examples
    ///
    /// ```
    /// # use fjall::{Config, Keyspace, PartitionCreateOptions};
    /// #
    /// # let folder = tempfile::tempdir()?;
    /// # let keyspace = Config::new(folder).open()?;
    /// # let partition = keyspace.open_partition("default", PartitionCreateOptions::default())?;
    /// partition.insert("1", "abc")?;
    /// partition.insert("3", "abc")?;
    /// partition.insert("5", "abc")?;
    ///
    /// let (key, _) = partition.last_key_value()?.expect("item should exist");
    /// assert_eq!(&*key, "5".as_bytes());
    /// #
    /// # Ok::<(), fjall::Error>(())
    /// ```
    ///
    /// # Errors
    ///
    /// Will return `Err` if an IO error occurs.
    pub fn last_key_value(&self) -> crate::Result<Option<KvPair>> {
        Ok(self.tree.last_key_value(None, None)?)
    }

    /// Returns `true` if the underlying LSM-tree is key-value-separated.
    ///
    /// See [`CreateOptions::with_kv_separation`] for more information.
    ///
    /// # Examples
    ///
    /// ```
    /// # use fjall::{Config, Keyspace, PartitionCreateOptions};
    /// #
    /// # let folder = tempfile::tempdir()?;
    /// # let keyspace = Config::new(folder).open()?;
    /// let tree1 = keyspace.open_partition("default", PartitionCreateOptions::default())?;
    /// assert!(!tree1.is_kv_separated());
    ///
    /// let blob_cfg = PartitionCreateOptions::default().with_kv_separation(Default::default());
    /// let tree2 = keyspace.open_partition("blobs", blob_cfg)?;
    /// assert!(tree2.is_kv_separated());
    /// #
    /// # Ok::<(), fjall::Error>(())
    /// ```
    #[must_use]
    pub fn is_kv_separated(&self) -> bool {
        matches!(self.tree, crate::AnyTree::Blob(_))
    }

    // NOTE: Used in tests
    #[doc(hidden)]
    pub fn rotate_memtable_and_wait(&self) -> crate::Result<()> {
        if self.rotate_memtable()? {
            while !self
                .flush_manager
                .read()
                .expect("lock is poisoned")
                .is_empty()
            {
                std::thread::sleep(std::time::Duration::from_millis(10));
            }
        }
        Ok(())
    }

    /// Returns `true` if the memtable was indeed rotated.
    #[doc(hidden)]
    pub fn rotate_memtable(&self) -> crate::Result<bool> {
        log::debug!("Rotating memtable {:?}", self.name);

        log::trace!("partition: acquiring journal lock");
        let mut journal = self.journal.get_writer();

        // Rotate memtable
        let Some((yanked_id, yanked_memtable)) = self.tree.rotate_memtable() else {
            log::debug!("Got no sealed memtable, someone beat us to it");
            return Ok(false);
        };

        log::trace!("partition: acquiring journal manager lock");
        let mut journal_manager = self.journal_manager.write().expect("lock is poisoned");

        let seqno_map = {
            let partitions = self.partitions.write().expect("lock is poisoned");

            let mut seqnos = Vec::with_capacity(partitions.len());

            for partition in partitions.values() {
                if let Some(lsn) = partition.tree.get_highest_memtable_seqno() {
                    seqnos.push(EvictionWatermark {
                        lsn,
                        partition: partition.clone(),
                    });
                }
            }

            seqnos
        };

        journal_manager.rotate_journal(&mut journal, seqno_map)?;

        log::trace!("partition: acquiring flush manager lock");
        let mut flush_manager = self.flush_manager.write().expect("lock is poisoned");

        flush_manager.enqueue_task(
            self.name.clone(),
            FlushTask {
                id: yanked_id,
                partition: self.clone(),
                sealed_memtable: yanked_memtable,
            },
        );

        self.stats
            .flushes_enqueued
            .fetch_add(1, std::sync::atomic::Ordering::Relaxed);

        drop(flush_manager);
        drop(journal_manager);
        drop(journal);

        // Notify flush worker that new work has arrived
        self.flush_semaphore.release();

        Ok(true)
    }

    fn check_journal_size(&self) {
        let limit = self.keyspace_config.max_journaling_size_in_bytes;

        for i in 1.. {
            let bytes = self
                .journal_manager
                .read()
                .expect("lock is poisoned")
                .disk_space_used();

            if bytes < limit {
                break;
            }

<<<<<<< HEAD
            let sleep_ms = i.min(100);

            log::info!("partition: write stall because journal is too large");
            std::thread::sleep(std::time::Duration::from_millis(sleep_ms));
=======
            log::info!(
                "Write stall in partition {} because journal is too large",
                self.name
            );
            std::thread::sleep(std::time::Duration::from_millis(100)); // TODO: maybe exponential backoff
>>>>>>> 42d811f7
        }
    }

    fn check_write_stall(&self) {
        let l0_run_count = self.tree.l0_run_count();

        if l0_run_count >= 20 {
            let sleep_us = get_write_delay(l0_run_count);

            if sleep_us > 0 {
                log::info!(
                    "Stalling writes by {sleep_us}µs in partition {} due to many segments in L0...",
                    self.name
                );
                self.compaction_manager.notify(self.clone());
                std::thread::sleep(Duration::from_micros(sleep_us));
            }
        }
    }

    fn check_write_halt(&self) {
        while self.tree.l0_run_count() >= 32 {
            log::info!(
                "Halting writes in partition {} until L0 is cleared up...",
                self.name
            );
            self.compaction_manager.notify(self.clone());
            std::thread::sleep(Duration::from_millis(10));
        }
    }

    pub(crate) fn check_memtable_overflow(&self, size: u32) -> crate::Result<()> {
        if size > self.config.max_memtable_size {
            self.rotate_memtable().inspect_err(|_| {
                self.is_poisoned
                    .store(true, std::sync::atomic::Ordering::Relaxed);
            })?;

            self.check_journal_size();
            self.check_write_halt();
        }

        self.check_write_stall();

        Ok(())
    }

    pub(crate) fn check_write_buffer_size(&self, initial_size: u64) {
        let limit = self.keyspace_config.max_write_buffer_size_in_bytes;

        if initial_size > limit {
            for i in 1.. {
                let bytes = self.write_buffer_manager.get();

                if bytes < limit {
                    break;
                }

<<<<<<< HEAD
                let sleep_ms = i.min(100);

                log::info!("partition: write stall because of write buffer saturation");
                std::thread::sleep(std::time::Duration::from_millis(sleep_ms));
=======
                log::info!(
                    "Write stall in partition {} because of write buffer saturation",
                    self.name
                );
                std::thread::sleep(std::time::Duration::from_millis(10));
>>>>>>> 42d811f7
            }
        }
    }

    /// Number of disk segments (a.k.a. SST files) in the LSM-tree.
    #[doc(hidden)]
    #[must_use]
    pub fn segment_count(&self) -> usize {
        self.tree.segment_count()
    }

    /// Number of blob files in the LSM-tree.
    #[doc(hidden)]
    #[must_use]
    pub fn blob_file_count(&self) -> usize {
        self.tree.blob_file_count()
    }

    /// Number of completed memtable flushes in this partition.
    #[must_use]
    #[doc(hidden)]
    pub fn flushes_completed(&self) -> usize {
        self.flushes_completed
            .load(std::sync::atomic::Ordering::Relaxed)
    }

    /// Opens a snapshot of this partition.
    #[must_use]
    pub fn snapshot(&self) -> crate::Snapshot {
        self.snapshot_at(self.seqno.get())
    }

    /// Opens a snapshot of this partition with a given sequence number.
    #[must_use]
    pub fn snapshot_at(&self, seqno: crate::Instant) -> crate::Snapshot {
        crate::Snapshot::new(
            self.tree.snapshot(seqno),
            SnapshotNonce::new(seqno, self.snapshot_tracker.clone()),
        )
    }

    /// Performs major compaction, blocking the caller until it's done.
    ///
    /// # Errors
    ///
    /// Will return `Err` if an IO error occurs.
    #[doc(hidden)]
    pub fn major_compact(&self) -> crate::Result<()> {
        match &self.config.compaction_strategy {
            crate::compaction::Strategy::Leveled(x) => self.tree.major_compact(
                u64::from(x.target_size),
                self.snapshot_tracker.get_seqno_safe_to_gc(),
            )?,
            crate::compaction::Strategy::SizeTiered(_) => self
                .tree
                .major_compact(u64::MAX, self.snapshot_tracker.get_seqno_safe_to_gc())?,
            crate::compaction::Strategy::Fifo(_) => {
                log::warn!("Major compaction not supported for FIFO strategy");
            }
        }
        Ok(())
    }

    /// Inserts a key-value pair into the partition.
    ///
    /// Keys may be up to 65536 bytes long, values up to 2^32 bytes.
    /// Shorter keys and values result in better performance.
    ///
    /// If the key already exists, the item will be overwritten.
    ///
    /// # Examples
    ///
    /// ```
    /// # use fjall::{Config, Keyspace, PartitionCreateOptions};
    /// #
    /// # let folder = tempfile::tempdir()?;
    /// # let keyspace = Config::new(folder).open()?;
    /// # let partition = keyspace.open_partition("default", PartitionCreateOptions::default())?;
    /// partition.insert("a", "abc")?;
    ///
    /// assert!(!partition.is_empty()?);
    /// #
    /// # Ok::<(), fjall::Error>(())
    /// ```
    ///
    /// # Errors
    ///
    /// Will return `Err` if an IO error occurs.
    pub fn insert<K: Into<UserKey>, V: Into<UserValue>>(
        &self,
        key: K,
        value: V,
    ) -> crate::Result<()> {
        use std::sync::atomic::Ordering;

        if self.is_deleted.load(Ordering::Relaxed) {
            return Err(crate::Error::PartitionDeleted);
        }

        let key = key.into();
        let value = value.into();

        let mut journal_writer = self.journal.get_writer();

        let seqno = self.seqno.next();

        // IMPORTANT: Check the poisoned flag after getting journal mutex, otherwise TOCTOU
        if self.is_poisoned.load(Ordering::Relaxed) {
            return Err(crate::Error::Poisoned);
        }

        journal_writer.write_raw(&self.name, &key, &value, lsm_tree::ValueType::Value, seqno)?;

        if !self.config.manual_journal_persist {
            journal_writer
                .persist(crate::PersistMode::Buffer)
                .map_err(|e| {
                    log::error!("persist failed, which is a FATAL, and possibly hardware-related, failure: {e:?}");
                    self.is_poisoned.store(true, Ordering::Relaxed);
                    e
                })?;
        }

        let (item_size, memtable_size) = self.tree.insert(key, value, seqno);

        self.visible_seqno.fetch_max(seqno + 1, Ordering::AcqRel);

        drop(journal_writer);

        let write_buffer_size = self.write_buffer_manager.allocate(u64::from(item_size));

        self.check_memtable_overflow(memtable_size)?;

        self.check_write_buffer_size(write_buffer_size);

        Ok(())
    }

    /// Removes an item from the partition.
    ///
    /// The key may be up to 65536 bytes long.
    /// Shorter keys result in better performance.
    ///
    /// # Examples
    ///
    /// ```
    /// # use fjall::{Config, Keyspace, PartitionCreateOptions};
    /// #
    /// # let folder = tempfile::tempdir()?;
    /// # let keyspace = Config::new(folder).open()?;
    /// # let partition = keyspace.open_partition("default", PartitionCreateOptions::default())?;
    /// partition.insert("a", "abc")?;
    ///
    /// let item = partition.get("a")?.expect("should have item");
    /// assert_eq!("abc".as_bytes(), &*item);
    ///
    /// partition.remove("a")?;
    ///
    /// let item = partition.get("a")?;
    /// assert_eq!(None, item);
    /// #
    /// # Ok::<(), fjall::Error>(())
    /// ```
    ///
    /// # Errors
    ///
    /// Will return `Err` if an IO error occurs.
    pub fn remove<K: Into<UserKey>>(&self, key: K) -> crate::Result<()> {
        use std::sync::atomic::Ordering;

        if self.is_deleted.load(Ordering::Relaxed) {
            return Err(crate::Error::PartitionDeleted);
        }

        let key = key.into();

        let mut journal_writer = self.journal.get_writer();

        let seqno = self.seqno.next();

        // IMPORTANT: Check the poisoned flag after getting journal mutex, otherwise TOCTOU
        if self.is_poisoned.load(Ordering::Relaxed) {
            return Err(crate::Error::Poisoned);
        }

        journal_writer.write_raw(&self.name, &key, &[], lsm_tree::ValueType::Tombstone, seqno)?;

        if !self.config.manual_journal_persist {
            journal_writer
                .persist(crate::PersistMode::Buffer)
                .map_err(|e| {
                    log::error!("persist failed, which is a FATAL, and possibly hardware-related, failure: {e:?}");
                    self.is_poisoned.store(true, Ordering::Relaxed);
                    e
                })?;
        }

        let (item_size, memtable_size) = self.tree.remove(key, seqno);

        self.visible_seqno.fetch_max(seqno + 1, Ordering::AcqRel);

        drop(journal_writer);

        let write_buffer_size = self.write_buffer_manager.allocate(u64::from(item_size));

        self.check_memtable_overflow(memtable_size)?;
        self.check_write_buffer_size(write_buffer_size);

        Ok(())
    }

    /// Removes an item from the partition, leaving behind a weak tombstone.
    ///
    /// When a weak tombstone is matched with a single write in a compaction,
    /// the tombstone will be removed along with the value. If the key was
    /// overwritten the result of a `remove_weak` is undefined.
    ///
    /// Only use this remove if it is known that the key has only been written
    /// to once since its creation or last `remove_weak`.
    ///
    /// The key may be up to 65536 bytes long.
    /// Shorter keys result in better performance.
    ///
    /// # Experimental
    ///
    /// This function is currently experimental.
    ///
    /// # Examples
    ///
    /// ```
    /// # use fjall::{Config, Keyspace, PartitionCreateOptions};
    /// #
    /// # let folder = tempfile::tempdir()?;
    /// # let keyspace = Config::new(folder).open()?;
    /// # let partition = keyspace.open_partition("default", PartitionCreateOptions::default())?;
    /// partition.insert("a", "abc")?;
    ///
    /// let item = partition.get("a")?.expect("should have item");
    /// assert_eq!("abc".as_bytes(), &*item);
    ///
    /// partition.remove_weak("a")?;
    ///
    /// let item = partition.get("a")?;
    /// assert_eq!(None, item);
    /// #
    /// # Ok::<(), fjall::Error>(())
    /// ```
    ///
    /// # Errors
    ///
    /// Will return `Err` if an IO error occurs.
    #[doc(hidden)]
    pub fn remove_weak<K: Into<UserKey>>(&self, key: K) -> crate::Result<()> {
        use std::sync::atomic::Ordering;

        if self.is_deleted.load(Ordering::Relaxed) {
            return Err(crate::Error::PartitionDeleted);
        }

        let key = key.into();

        let mut journal_writer = self.journal.get_writer();

        let seqno = self.seqno.next();

        // IMPORTANT: Check the poisoned flag after getting journal mutex, otherwise TOCTOU
        if self.is_poisoned.load(Ordering::Relaxed) {
            return Err(crate::Error::Poisoned);
        }

        journal_writer.write_raw(
            &self.name,
            &key,
            &[],
            lsm_tree::ValueType::WeakTombstone,
            seqno,
        )?;

        if !self.config.manual_journal_persist {
            journal_writer
                .persist(crate::PersistMode::Buffer)
                .map_err(|e| {
                    log::error!(
                        "persist failed, which is a FATAL, and possibly hardware-related, failure: {e:?}"
                    );
                    self.is_poisoned.store(true, Ordering::Relaxed);
                    e
                })?;
        }

        let (item_size, memtable_size) = self.tree.remove(key, seqno);

        self.visible_seqno.fetch_max(seqno + 1, Ordering::AcqRel);

        drop(journal_writer);

        let write_buffer_size = self.write_buffer_manager.allocate(u64::from(item_size));

        self.check_memtable_overflow(memtable_size)?;
        self.check_write_buffer_size(write_buffer_size);

        Ok(())
    }
}<|MERGE_RESOLUTION|>--- conflicted
+++ resolved
@@ -820,18 +820,13 @@
                 break;
             }
 
-<<<<<<< HEAD
             let sleep_ms = i.min(100);
 
-            log::info!("partition: write stall because journal is too large");
-            std::thread::sleep(std::time::Duration::from_millis(sleep_ms));
-=======
             log::info!(
                 "Write stall in partition {} because journal is too large",
                 self.name
             );
-            std::thread::sleep(std::time::Duration::from_millis(100)); // TODO: maybe exponential backoff
->>>>>>> 42d811f7
+            std::thread::sleep(std::time::Duration::from_millis(sleep_ms));
         }
     }
 
@@ -890,18 +885,13 @@
                     break;
                 }
 
-<<<<<<< HEAD
                 let sleep_ms = i.min(100);
 
-                log::info!("partition: write stall because of write buffer saturation");
-                std::thread::sleep(std::time::Duration::from_millis(sleep_ms));
-=======
                 log::info!(
                     "Write stall in partition {} because of write buffer saturation",
                     self.name
                 );
-                std::thread::sleep(std::time::Duration::from_millis(10));
->>>>>>> 42d811f7
+                std::thread::sleep(std::time::Duration::from_millis(sleep_ms));
             }
         }
     }
