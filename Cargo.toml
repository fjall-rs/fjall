[package]
name = "fjall"
description = "Log-structured, embeddable key-value storage engine"
license = "MIT OR Apache-2.0"
version = "2.11.2"
edition = "2021"
rust-version = "1.82.0"
readme = "README.md"
include = ["src/**/*", "LICENSE-APACHE", "LICENSE-MIT", "README.md"]
repository = "https://github.com/fjall-rs/fjall"
homepage = "https://github.com/fjall-rs/fjall"
keywords = ["database", "key-value", "lsm", "rocksdb", "leveldb"]
categories = ["data-structures", "database-implementations", "algorithms"]

[lib]
name = "fjall"
path = "src/lib.rs"

[features]
default = ["single_writer_tx", "lz4"]
lz4 = ["lsm-tree/lz4"]
miniz = ["lsm-tree/miniz"]
bytes = ["lsm-tree/bytes"]
single_writer_tx = []
ssi_tx = []
__internal_whitebox = []

[dependencies]
byteorder = "1.5.0"
byteview = "0.6.1"
<<<<<<< HEAD
lsm-tree = { git = "https://github.com/fjall-rs/lsm-tree", branch = "3.0.0", default-features = false, features = [
] }
=======
lsm-tree = { version = "~2.10.2", default-features = false, features = [] }
>>>>>>> 42d811f7
log = "0.4.21"
std-semaphore = "0.1.0"
tempfile = "3.10.1"
path-absolutize = "3.1.1"
dashmap = "6.0.1"
xxhash-rust = { version = "0.8.12", features = ["xxh3"] }

[dev-dependencies]
criterion = { version = "0.5.1", features = ["html_reports"] }
nanoid = "0.4.0"
test-log = "0.2.16"
rand = "0.9.0"

# half 2.5.0 has MSRV 1.81
half = "=2.4.0"

[[bench]]
name = "lsmt"
harness = false
path = "benches/fjall.rs"

[package.metadata.cargo-all-features]
denylist = ["__internal_whitebox"]
skip_feature_sets = [["ssi_tx", "single_writer_tx"]]<|MERGE_RESOLUTION|>--- conflicted
+++ resolved
@@ -28,12 +28,8 @@
 [dependencies]
 byteorder = "1.5.0"
 byteview = "0.6.1"
-<<<<<<< HEAD
 lsm-tree = { git = "https://github.com/fjall-rs/lsm-tree", branch = "3.0.0", default-features = false, features = [
 ] }
-=======
-lsm-tree = { version = "~2.10.2", default-features = false, features = [] }
->>>>>>> 42d811f7
 log = "0.4.21"
 std-semaphore = "0.1.0"
 tempfile = "3.10.1"
